--- conflicted
+++ resolved
@@ -28,11 +28,7 @@
 See doc/plac.pdf for the documentation.
 """
 
-<<<<<<< HEAD
-__version__ = '0.4.3'
-=======
 __version__ = '0.5.0'
->>>>>>> c56bcf97
 
 import sys
 from plac_core import *
